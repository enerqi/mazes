use std::cmp;

use itertools::Itertools;

use grid_traits::GridDimensions;
use units::{ColumnIndex, ColumnLength, ColumnsCount, EdgesCount, NodesCount, RowIndex, RowLength,
            RowsCount};


#[derive(Debug, Copy, Clone)]
pub struct RectGridDimensions {
    row_width: RowLength,
    column_height: ColumnLength,
}

impl RectGridDimensions {
    pub fn new(row_width: RowLength, column_height: ColumnLength) -> RectGridDimensions {
        RectGridDimensions {
            row_width: row_width,
            column_height: column_height,
        }
    }
}

impl GridDimensions for RectGridDimensions {
    #[inline(always)]
    fn size(&self) -> NodesCount {
        NodesCount(self.row_width.0 * self.column_height.0)
    }

    #[inline(always)]
    fn rows(&self) -> RowsCount {
        RowsCount(self.column_height.0)
    }

    #[inline(always)]
    fn row_length(&self, _: Option<RowIndex>) -> Option<RowLength> {
        Some(self.row_width)
    }

    #[inline(always)]
    fn columns(&self) -> ColumnsCount {
        ColumnsCount(self.row_width.0)
    }

    #[inline(always)]
    fn column_length(&self, _: Option<ColumnIndex>) -> ColumnLength {
        self.column_height
    }

    fn graph_size(&self) -> (NodesCount, EdgesCount) {
        let cells_count = self.size();
        let edges_count_hint = 4 * cells_count.0 -
                               4 * cmp::max(self.row_width.0, self.column_height.0);
        (cells_count, EdgesCount(edges_count_hint))
    }

    fn nodes_count_up_to(&self, row_index: RowIndex) -> Option<NodesCount> {
        let RowIndex(row) = row_index;
        let RowLength(len) = self.row_width;
        Some(NodesCount(row * len))
    }
}

#[derive(Debug, Clone)]
pub struct PolarGridDimensions {
    row_cell_counts: Vec<usize>,
    per_row_cumulative_node_count: Vec<NodesCount>,
    rows: RowsCount, // height (y coord) of the grid
    size: NodesCount
}

impl PolarGridDimensions {
    pub fn new(rows: RowsCount) -> PolarGridDimensions {

        let RowsCount(row_count) = rows;
        let mut cell_counts = Vec::with_capacity(row_count);

        use std::f32::consts::PI;

        // working with a unit circle that can be scaled later
        let row_height = 1.0 / row_count as f32;
        // The circle centre with one cell only that can be accessed.
        cell_counts[0] = 1;

        for y in 1..row_count {

            // radius of how far from centre the row inner boundary is
            let inner_radius = y as f32 * row_height;

            // length of inner boundary
            let circumference = 2.0 * PI * inner_radius;

            let previous_row_cell_count: usize = cell_counts[y - 1];

            // If we were to have as many cells as the previous inner row then the
            // cells must be this wide.
            // Tells us how wide each cell would be in this row if we don’t subdivide
            // Our ideal cell width is the same as the height of the row
            let estimated_cell_width = circumference / previous_row_cell_count as f32;

            // How many ideal sized cells fit into this new row
            // Rounded up or down (1 or 2 - maybe more for row 1)
            // We subdivide if the ratio is 2+
            let ratio = (estimated_cell_width / row_height).round();

            let num_cells = previous_row_cell_count * ratio as usize;

            cell_counts[y] = num_cells;
        }

        let per_row_cumulative_node_count = cell_counts
                           .iter()
                           .scan(0, |accumulator: &mut usize, cells_in_row: &usize| {
                               *accumulator = *accumulator + cells_in_row;
                               Some(*accumulator)
                           })
                           .map(|count: usize| NodesCount(count))
                           .collect();

        let size = cell_counts.iter()
                              .cloned()
                              .fold1(|x, y| x + y)
                              .unwrap_or(0);

        PolarGridDimensions {
            row_cell_counts: cell_counts,
            per_row_cumulative_node_count: per_row_cumulative_node_count,
            rows: rows,
            size: NodesCount(size)
        }
    }
}

impl GridDimensions for PolarGridDimensions {
    #[inline(always)]
    fn size(&self) -> NodesCount {
        self.size
    }

    #[inline(always)]
    fn rows(&self) -> RowsCount {
        self.rows
    }

    fn row_length(&self, row_index: Option<RowIndex>) -> Option<RowLength> {
        match row_index {
            Some(row) => self.row_cell_counts.get(row.0)
                                             .map(|row_len| RowLength(*row_len)),
            None => None,
        }
    }

    #[inline(always)]
    fn columns(&self) -> ColumnsCount {
        // There is no 'column' on a polar grid going all the way through from the
        // outer row to the inner centre.
<<<<<<< HEAD
        ColumnsCount(1) //???
=======
        ColumnsCount(1)
>>>>>>> fa67b3a1
    }

    #[inline(always)]
    fn column_length(&self, _: Option<ColumnIndex>) -> ColumnLength {
        ColumnLength(self.rows.0)
    }

    fn graph_size(&self) -> (NodesCount, EdgesCount) {
        let cells_count = self.size();
        let edges_count_hint = self.row_cell_counts.last()
                                                   .map(|&outer_row| outer_row * 2 * 4)
                                                   .unwrap_or(0);
        (cells_count, EdgesCount(edges_count_hint))
    }

    fn nodes_count_up_to(&self, row_index: RowIndex) -> Option<NodesCount> {
        let RowIndex(row) = row_index;
        self.per_row_cumulative_node_count.get(row).cloned()
    }
}<|MERGE_RESOLUTION|>--- conflicted
+++ resolved
@@ -155,11 +155,7 @@
     fn columns(&self) -> ColumnsCount {
         // There is no 'column' on a polar grid going all the way through from the
         // outer row to the inner centre.
-<<<<<<< HEAD
-        ColumnsCount(1) //???
-=======
         ColumnsCount(1)
->>>>>>> fa67b3a1
     }
 
     #[inline(always)]
