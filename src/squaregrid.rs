use petgraph::{Graph, Undirected};
use petgraph::graph;
use petgraph::graph::IndexType;
use rand;
use rand::distributions::{IndependentSample, Range};

#[derive(Hash, Eq, PartialEq, Debug, Copy, Clone, Ord, PartialOrd)]
pub struct GridCoordinate {
    pub x: isize,
    pub y: isize,
}
impl GridCoordinate {
    pub fn new(x: isize, y: isize) -> GridCoordinate {
        GridCoordinate { x: x, y: y }
    }
}

pub struct SquareGrid<GridIndexType: IndexType> {
    graph: Graph<(), (), Undirected, GridIndexType>,
    dimension_size: GridIndexType,
}

enum GridDirection {
    North,
    South,
    East,
    West,
}

impl<GridIndexType: IndexType> SquareGrid<GridIndexType> {
    pub fn new(dimension_size: GridIndexType) -> SquareGrid<GridIndexType> {

        let dim_size = dimension_size.index();
        let cells_count = dim_size * dim_size;
        let nodes_count_hint = cells_count;
        let edges_count_hint = 4 * cells_count - 4 * dim_size; // Probably overkill, but don't want any capacity panics

        let mut grid = SquareGrid {
            graph: Graph::with_capacity(nodes_count_hint, edges_count_hint),
            dimension_size: dimension_size,
        };
        for _ in 0..cells_count {
            let _ = grid.graph.add_node(());
        }

        grid
    }

    pub fn random_cell(&self) -> GridCoordinate {
        let range_end_exclusive = self.dimension_size.index() * self.dimension_size.index();
        let random_pos = Range::new(0, range_end_exclusive);
        let mut rng = rand::thread_rng();
        let index = random_pos.ind_sample(&mut rng);
        index_to_grid_coordinate(self.dimension_size.index(), index)
    }

    /// Link two cells
    ///
    /// Todo - only allow links between adjacent cells? If `b` not in `g.neighbours(a)`.
    ///      - better to change the API to take an index and GridDirection
    ///
    /// Panics if a cell does not exist.
    pub fn link(&mut self, a: GridCoordinate, b: GridCoordinate) {
        if a != b {
            let a_index = self.grid_coordinate_graph_index(&a);
            let b_index = self.grid_coordinate_graph_index(&b);
            let _ = self.graph.update_edge(a_index, b_index, ());
        }
    }

    /// Unlink two cells, if a link exists between them.
    pub fn unlink(&mut self, a: GridCoordinate, b: GridCoordinate) {
        let a_index = self.grid_coordinate_graph_index(&a);
        let b_index = self.grid_coordinate_graph_index(&b);
        if let Some(edge_index) = self.graph.find_edge(a_index, b_index) {
            // This will invalidate the last edge index in the graph, which is fine as we
            // are not storing them for any reason.
            self.graph.remove_edge(edge_index);
        }
    }

    /// Cell nodes that are linked to a particular node by a passage.
    pub fn links(&self, coord: GridCoordinate) -> Vec<GridCoordinate> {
        self.graph
            .edges(self.grid_coordinate_graph_index(&coord))
            .map(|index_edge_data_pair| {
                let grid_node_index = index_edge_data_pair.0.clone();
                index_to_grid_coordinate(self.dimension_size.index(), grid_node_index.index())
            })
            .collect()
    }

    /// Cell nodes that are to the North, South, East or West of a particular node, but not
    /// necessarily linked by a passage.
    pub fn neighbours(&self, coord: GridCoordinate) -> Vec<GridCoordinate> {

        vec![offset_coordinate(&coord, GridDirection::North),
             offset_coordinate(&coord, GridDirection::South),
             offset_coordinate(&coord, GridDirection::East),
             offset_coordinate(&coord, GridDirection::West)]
            .into_iter()
            .filter(|adjacent_coord| self.is_valid_coordinate(adjacent_coord))
            .collect()
    }

    /// Are two cells in the grid linked?
    pub fn is_linked(&self, a: GridCoordinate, b: GridCoordinate) -> bool {
        let a_index = self.grid_coordinate_graph_index(&a);
        let b_index = self.grid_coordinate_graph_index(&b);
        self.graph.find_edge(a_index, b_index).is_some()
    }

    pub fn iter(&self) -> CellIter {
        let dim_size = self.dimension_size.index();
        CellIter {
            current_cell_number: 0,
            dimension_size: dim_size,
            cells_count: dim_size * dim_size,
        }
    }

<<<<<<< HEAD
    // Arguably storing adjacents - N, S, E, W is pointless if we are given a grid index
    // it's probably quicker to calculate the valid adjacent cell indices than store them
    // and lookup from memory. However, we are currently using a grid_coordinate_to_node_index_lookup
    // table on the chance that node indices might not match grid coordinates in the expected
    // natural manner...so we just match the AdjacentCells data structure.
    // We could use `SquareGrid::neighbours` but it allocates a Vec.
    fn is_neighbour(&self, a: GridGraphNodeIndex, b: GridGraphNodeIndex) -> bool {
        macro_rules! index_node_match {
            ($opt_grid_index:expr) => (if let Some(node_index) = $opt_grid_index {
                                           if node_index == b {
                                               return true;
                                           }
                                       })
=======
    pub fn iter_row(&self) -> BatchIter {
        BatchIter {
            iter_type: BatchIterType::Row,
            current_index: 0,
            dimension_size: self.dimension_size.index(),
>>>>>>> 92f95d83
        }
    }

    pub fn iter_column(&self) -> BatchIter {
        BatchIter {
            iter_type: BatchIterType::Column,
            current_index: 0,
            dimension_size: self.dimension_size.index(),
        }
    }

    fn is_neighbour(&self, a: GridCoordinate, b: GridCoordinate) -> bool {
        self.neighbours(a).iter().any(|&coord| coord == b)
    }

    fn is_valid_coordinate(&self, coord: &GridCoordinate) -> bool {
        let (x, y) = (coord.x, coord.y);
        let dim_size = self.dimension_size.index() as isize;
        if x < 0 || y < 0 || x >= dim_size || y >= dim_size {
            return false;
        }
        true
    }

    fn grid_coordinate_graph_index(&self, coord: &GridCoordinate) -> graph::NodeIndex<GridIndexType> {
        let grid_index_raw = ((coord.y * self.dimension_size.index() as isize) + coord.x) as usize;
        graph::NodeIndex::<GridIndexType>::new(grid_index_raw)
    }
}

pub struct CellIter {
    current_cell_number: usize,
    dimension_size: usize,
    cells_count: usize,
}
impl Iterator for CellIter {
    type Item = GridCoordinate;
    fn next(&mut self) -> Option<Self::Item> {
        if self.current_cell_number < self.cells_count {
            let coord = index_to_grid_coordinate(self.dimension_size, self.current_cell_number);
            self.current_cell_number += 1;
            Some(coord)
        } else {
            None
        }
    }
}

enum BatchIterType {
    Row,
    Column,
}
pub struct BatchIter {
    iter_type: BatchIterType,
    current_index: usize,
    dimension_size: usize,
}
impl Iterator for BatchIter {
    type Item = Vec<GridCoordinate>;
    fn next(&mut self) -> Option<Self::Item> {
        if self.current_index < self.dimension_size {
            let coords = (0..self.dimension_size)
                             .into_iter()
                             .map(|i| {
                                 if let BatchIterType::Row = self.iter_type {
                                     GridCoordinate::new(i as isize, self.current_index as isize)
                                 } else {
                                     GridCoordinate::new(self.current_index as isize, i as isize)
                                 }
                             })
                             .collect();
            self.current_index += 1;
            Some(coords)
        } else {
            None
        }
    }
}

fn index_to_grid_coordinate(dimension_size: usize, one_dimensional_index: usize) -> GridCoordinate {
    let y = one_dimensional_index / dimension_size;
    let x = one_dimensional_index - (y * dimension_size);
    GridCoordinate {
        x: x as isize,
        y: y as isize,
    }
}

fn offset_coordinate(coord: &GridCoordinate, dir: GridDirection) -> GridCoordinate {
    let (x, y) = (coord.x, coord.y);
    match dir {
        GridDirection::North => GridCoordinate { y: y - 1, ..*coord },
        GridDirection::South => GridCoordinate { y: y + 1, ..*coord },
        GridDirection::East => GridCoordinate { x: x + 1, ..*coord },
        GridDirection::West => GridCoordinate { x: x - 1, ..*coord },
    }
}


#[cfg(test)]
mod test {

    use super::*;
    use itertools::Itertools; // a trait

    type SmallGrid = SquareGrid<u8>;

    #[test]
    fn neighbour_cells() {
        let g = SmallGrid::new(10);

        let check_expected_neighbours = |coord, vec_expected_neighbours: Vec<GridCoordinate>| {
            let node_indices = g.neighbours(coord)
                                .into_iter()
                                .sorted();
            let expected_indices = vec_expected_neighbours.into_iter()
                                                          .sorted();
            assert_eq!(node_indices, expected_indices);
        };
        let gc = |x, y| GridCoordinate::new(x, y);

        // corners
        check_expected_neighbours(gc(0, 0), vec![gc(1, 0), gc(0, 1)]);
        check_expected_neighbours(gc(9, 0), vec![gc(8, 0), gc(9, 1)]);
        check_expected_neighbours(gc(0, 9), vec![gc(0, 8), gc(1, 9)]);
        check_expected_neighbours(gc(9, 9), vec![gc(9, 8), gc(8, 9)]);

        // side element examples
        check_expected_neighbours(gc(1, 0), vec![gc(0, 0), gc(1, 1), gc(2, 0)]);
        check_expected_neighbours(gc(0, 1), vec![gc(0, 0), gc(0, 2), gc(1, 1)]);
        check_expected_neighbours(gc(0, 8), vec![gc(1, 8), gc(0, 7), gc(0, 9)]);
        check_expected_neighbours(gc(9, 8), vec![gc(9, 7), gc(9, 9), gc(8, 8)]);

        // Some place with 4 neighbours inside the grid
        check_expected_neighbours(gc(1, 1), vec![gc(0, 1), gc(1, 0), gc(2, 1), gc(1, 2)]);
    }

    #[test]
    fn random_cell() {
        let g = SmallGrid::new(4);
        let cells_count = 4 * 4;
        for _ in 0..1000 {
            let coord = g.random_cell();
            assert!(coord.x >= 0 && coord.x < cells_count);
            assert!(coord.y >= 0 && coord.y < cells_count);
        }
    }

    #[test]
    fn cell_iter() {
        let g = SmallGrid::new(2);
        assert_eq!(g.iter().collect::<Vec<GridCoordinate>>(),
                   vec![GridCoordinate::new(0, 0),
                        GridCoordinate::new(1, 0),
                        GridCoordinate::new(0, 1),
                        GridCoordinate::new(1, 1)]);
    }

    #[test]
    fn row_iter() {
        let g = SmallGrid::new(2);
        assert_eq!(g.iter_row().collect::<Vec<Vec<GridCoordinate>>>(),
                   vec![vec![GridCoordinate::new(0, 0), GridCoordinate::new(1, 0)],
                        vec![GridCoordinate::new(0, 1), GridCoordinate::new(1, 1)]]);
    }

    #[test]
    fn column_iter() {
        let g = SmallGrid::new(2);
        assert_eq!(g.iter_column().collect::<Vec<Vec<GridCoordinate>>>(),
                   vec![vec![GridCoordinate::new(0, 0), GridCoordinate::new(0, 1)],
                        vec![GridCoordinate::new(1, 0), GridCoordinate::new(1, 1)]]);
    }

    #[test]
    fn linking_cells() {
        let mut g = SmallGrid::new(4);
        let a = GridCoordinate::new(0, 1);
        let b = GridCoordinate::new(0, 2);
        let c = GridCoordinate::new(0, 3);

        // I'd rather use a closure, but it needs to borrow the graph immutably until
        // it goes out of scope and it's ugly to pass the grid into each function call
        macro_rules! links_sorted {
            ($x:expr) => (g.links($x).into_iter().sorted())
        }
        // Testing that the order of the arguments to `is_linked` does not matter
        macro_rules! bi_check_linked {
            ($x:expr, $y:expr) => (g.is_linked($x, $y) && g.is_linked($y, $x))
        }

        // a, b and c start with no links
        assert!(!bi_check_linked!(a, b));
        assert!(!bi_check_linked!(a, c));
        assert!(!bi_check_linked!(b, c));
        assert_eq!(links_sorted!(a), vec![]);
        assert_eq!(links_sorted!(b), vec![]);
        assert_eq!(links_sorted!(c), vec![]);

        g.link(a, b);
        // a - b linked bi-directionally
        assert!(bi_check_linked!(a, b));
        assert_eq!(links_sorted!(a), vec![b]);
        assert_eq!(links_sorted!(b), vec![a]);

        g.link(b, c);
        // a - b still linked bi-directionally after linking b - c
        // b linked to a & c bi-directionally
        // c linked to b bi-directionally
        assert!(bi_check_linked!(a, b));
        assert!(bi_check_linked!(b, c));
        assert!(!bi_check_linked!(a, c));
        assert_eq!(links_sorted!(a), vec![b]);
        assert_eq!(links_sorted!(b), vec![a, c]);
        assert_eq!(links_sorted!(c), vec![b]);

        // a - b still linked bi-directionally after updating exist link
        assert!(bi_check_linked!(a, b));
        assert!(bi_check_linked!(b, c));
        assert_eq!(links_sorted!(a), vec![b]);
        assert_eq!(links_sorted!(b), vec![a, c]);

        // a - b unlinked
        // b still linked to c bi-directionally
        g.unlink(a, b);
        assert!(!bi_check_linked!(a, b));
        assert!(bi_check_linked!(b, c));
        assert_eq!(links_sorted!(a), vec![]);
        assert_eq!(links_sorted!(b), vec![c]);
        assert_eq!(links_sorted!(c), vec![b]);

        // a, b and c start all unlinked again
        g.unlink(b, c);
        assert!(!bi_check_linked!(a, b));
        assert!(!bi_check_linked!(a, c));
        assert!(!bi_check_linked!(b, c));
        assert_eq!(links_sorted!(a), vec![]);
        assert_eq!(links_sorted!(b), vec![]);
        assert_eq!(links_sorted!(c), vec![]);
    }

    #[test]
    fn no_self_linked_cycles() {
        let mut g = SmallGrid::new(4);
        let a = GridCoordinate::new(0, 0);
        g.link(a, a);
        assert_eq!(g.links(a), vec![]);
    }

    #[test]
    fn no_parallel_duplicated_linked_cells() {
        let mut g = SmallGrid::new(4);
        let a = GridCoordinate::new(0, 0);
        let b = GridCoordinate::new(0, 1);
        g.link(a, b);
        g.link(a, b);
        assert_eq!(g.links(a), vec![b]);
        assert_eq!(g.links(b), vec![a]);

        g.unlink(a, b);
        assert_eq!(g.links(a), vec![]);
        assert_eq!(g.links(b), vec![]);
    }
}<|MERGE_RESOLUTION|>--- conflicted
+++ resolved
@@ -119,27 +119,11 @@
         }
     }
 
-<<<<<<< HEAD
-    // Arguably storing adjacents - N, S, E, W is pointless if we are given a grid index
-    // it's probably quicker to calculate the valid adjacent cell indices than store them
-    // and lookup from memory. However, we are currently using a grid_coordinate_to_node_index_lookup
-    // table on the chance that node indices might not match grid coordinates in the expected
-    // natural manner...so we just match the AdjacentCells data structure.
-    // We could use `SquareGrid::neighbours` but it allocates a Vec.
-    fn is_neighbour(&self, a: GridGraphNodeIndex, b: GridGraphNodeIndex) -> bool {
-        macro_rules! index_node_match {
-            ($opt_grid_index:expr) => (if let Some(node_index) = $opt_grid_index {
-                                           if node_index == b {
-                                               return true;
-                                           }
-                                       })
-=======
     pub fn iter_row(&self) -> BatchIter {
         BatchIter {
             iter_type: BatchIterType::Row,
             current_index: 0,
             dimension_size: self.dimension_size.index(),
->>>>>>> 92f95d83
         }
     }
 
