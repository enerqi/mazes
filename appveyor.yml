--- conflicted
+++ resolved
@@ -71,17 +71,13 @@
     - cargo build --verbose
 
 test_script:
-<<<<<<< HEAD
-- cargo test --verbose %cargoflags%
+    - cargo clippy -- -D warnings
+    - cargo test --verbose
+    - cargo bench --no-run
 
 # Only build against the branches that will have pull requests built against them (master).
 # Otherwise creating feature branches on this repository and a pull requests against them will
 # cause each commit to be tested twice, once for the branch and once for the pull request.
-# branches:
-#   only:
-#     - master
-=======
-    - cargo clippy -- -D warnings
-    - cargo test --verbose
-    - cargo bench --no-run
->>>>>>> 366751c8
+branches:
+  only:
+    - master